<<<<<<< HEAD
=======
from collections import Counter

>>>>>>> c0526050
import numpy as np
from scipy import linalg


<<<<<<< HEAD
#######################
# Heuristic Functions #
#######################


def perimeter_heuristic():
    pass


def over_under_heuristic(radial_distances):
    pass


def orientation_heuristic(angle_of_deviations):
    pass


def height_heuristic(mean, covar):
    '''
    Purpose: Finds upper and lower bound of gaussian distribution for a given segment
    and then chooses and returns 5 linearly spaced points within that boundary to use 
    as a heuristic for the height constraint
    '''

    # find the rotation matrix and radii of the axes
    U, s, rotation = linalg.svd(covar)
    radii = np.sqrt(s)

    # now carry on with EOL's answer
    u = np.linspace(0.0, 2.0 * np.pi, 100)
    v = np.linspace(0.0, np.pi, 100)
    x = radii[0] * np.outer(np.cos(u), np.sin(v))
    y = radii[1] * np.outer(np.sin(u), np.sin(v))
    z = radii[2] * np.outer(np.ones_like(u), np.cos(v))

    for i in range(len(x)):
        for j in range(len(x)):
            [x[i, j], y[i, j], z[i, j]] = np.dot(
                [x[i, j], y[i, j], z[i, j]], rotation) + mean

    # get index of upper and lower bound
    maxz = -100
    maxzindouter = 0
    maxzindinner = 0

    minz = 100
    minzindouter = 0
    minzindinner = 0

    for i in range(len(z)):
        temp = z[i].tolist()
        if max(temp) > maxz:
            maxz = max(temp)
            maxzindouter = i
            maxzindinner = temp.index(max(temp))
        if min(temp) < minz:
            minz = min(temp)
            minzindouter = i
            minzindinner = temp.index(min(temp))

    # use bounds to find 5 acceptable heights
    heights = np.linspace(minz, maxz, 5)
    # print(heights)

    return heights
=======
class UnfittedModelError(Exception):
    pass


class HeightHeuristicModel():

    def __init__(self, segmentation_model):
        self.model = segmentation_model
        self.fitted = False

    def fit(self):
        parameters_by_component = {}
        for id_ in range(0, self.model.n_components):
            parameters_by_component[id_] = self.height_heuristic(self.model.get_means(id_), self.model.get_covariances(id_))
        self.parameters = parameters_by_component
        self.fitted = True

    def get_parameters(self, vectors):
        if self.fitted:
            component = self.assign_to_component(vectors)
            print component
            return self.parameters[component]
        else:
            raise UnfittedModelError("The heuristic model needs to be fitted to the data in order to retrieve heuristic parameters from by segmentation component.")

    def assign_to_component(self, vectors):
        # using raw observations of a keyframe, assign the keyframe to the most common component id.
        predictions = self.model.predict(vectors)
        predictions_counter = Counter(predictions)
        return predictions_counter.most_common(1)[0][0]

    def height_heuristic(self, mean, covar):
        '''
        Purpose: Finds upper and lower bound of gaussian distribution for a given segment
        and then chooses and returns 5 linearly spaced points within that boundary to use 
        as a heuristic for the height constraint
        '''

        # find the rotation matrix and radii of the axes
        U, s, rotation = linalg.svd(covar)
        radii = np.sqrt(s)

        # now carry on with EOL's answer
        u = np.linspace(0.0, 2.0 * np.pi, 100)
        v = np.linspace(0.0, np.pi, 100)
        x = radii[0] * np.outer(np.cos(u), np.sin(v))
        y = radii[1] * np.outer(np.sin(u), np.sin(v))
        z = radii[2] * np.outer(np.ones_like(u), np.cos(v))

        for i in range(len(x)):
            for j in range(len(x)):
                [x[i, j], y[i, j], z[i, j]] = np.dot(
                    [x[i, j], y[i, j], z[i, j]], rotation) + mean

        # get index of upper and lower bound
        maxz = -100
        maxzindouter = 0
        maxzindinner = 0

        minz = 100
        minzindouter = 0
        minzindinner = 0

        for i in range(len(z)):
            temp = z[i].tolist()
            if max(temp) > maxz:
                maxz = max(temp)
                maxzindouter = i
                maxzindinner = temp.index(max(temp))
            if min(temp) < minz:
                minz = min(temp)
                minzindouter = i
                minzindinner = temp.index(min(temp))

        # use bounds to find 5 acceptable heights
        heights = np.linspace(minz, maxz, 5)
        # print(heights)

        return heights


class OrientationHeuristicModel():

    def __init__(self, segmentation_model):
        self.model = segmentation_model
        self.fitted = False

    def fit(self):
        parameters_by_component = {}
        # we run the predictions on all the data first so that we don't repeatedly predict in the for loop.
        predictions = [(self.model.predict(vector), vector) for vector in self.model.training_data]
        for id_ in range(0, segmentation_mode.n_components):
            component_vectors = [vector for pred, vector in predictions if pred == id_]
            parameters_by_component[id_] = self.orientation_heuristic(component_vectors)
        self.parameters = parameters_by_component
        self.fitted = True

    def get_parameters(self, vectors):
        if self.fitted:
            component = self.assign_to_component(vectors)
            return self.parameters[component_id]
        else:
            raise UnfittedHeuristicModel("The heuristic model needs to be fitted to the data in order to retrieve heuristic parameters for a set of vectorized observations.")

    def assign_to_component(self, vectors):
        # using raw observations of a keyframe, assign the keyframe to the most common component id.
        predictions = self.model.predict(vectors)
        predictions_counter = Counter(predictions)
        return predictions_counter.most_common(1)[0][0]

    def orientation_heuristic(self, orientations):
        Q = np.matrix(orientations).T
        w, v = np.linalg.eig(Q * Q.T)
        avg_q = np.asarray(v[np.argmax(w)])[0]
        angle_of_deviations = self._get_angle_of_deviations(avg_q, orientations)

    def _get_angle_of_deviations(self, avg_q, quaternions):
        ref_vec = np.array([1., 0., 0.])  # Unit vector in the +x direction
        average_q = Quaternion(avg_q[3], avg_q[0], avg_q[1], avg_q[2])
        angles = []
        for q in quaternions:
            current_q = Quaternion(avg_q[3], avg_q[0], avg_q[1], avg_q[2])
            upright_vec = upright_q.rotate(ref_vec)
            current_vec = current_q.rotate(ref_vec)
            angles.append(np.rad2deg(self._angle_between(average_q, current_q)))
        std = np.std(angles)
        avg = np.average(angles)
        return np.linspace(avg - std, avg + std, 5)

    def _angle_between(self, v1, v2):
        """
        Calculates the angle in radians between vectors.

        Parameters
        ----------
        v1 : array-like
            First vector.
        v2 : array-like
            Second vector.

        Returns
        -------
        : float
            Angle between v1 and v1 in radians.
        """
        v1_u = unit_vector(v1)
        v2_u = unit_vector(v2)
        return np.arccos(np.clip(np.dot(v1_u, v2_u), -1.0, 1.0))


class OverUnderHeuristicModel():

    def __init__(self):
        self.fitted = True

    def fit(self):
        pass

    def get_parameters(self, vectors):
        if self.fitted:
            return self.over_under_heuristic(vectors)
        else:
            raise UnfittedHeuristicModel("The heuristic model needs to be fitted to the data in order to retrieve heuristic parameters for a set of vectorized observations.")

    def over_under_heuristic(self, radial_distances):
        std = np.std(radial_distances)
        avg = np.average(radial_distancesd)
        return np.linspace(avg - std, avg + std, 5)


class PerimeterHeuristicModel():

    def __init__(self):
        self.fitted = True

    def fit(self):
        pass

    def get_parameters(self, current_item_state):
        if self.fitted:
            return self.perimeter_heuristic(current_item_state)
        else:
            raise UnfittedHeuristicModel("The heuristic model needs to be fitted to the data in order to retrieve heuristic parameters for a set of vectorized observations.")

    def perimeter_heuristic(self, current_item_state):
        pass
>>>>>>> c0526050
<|MERGE_RESOLUTION|>--- conflicted
+++ resolved
@@ -1,79 +1,9 @@
-<<<<<<< HEAD
-=======
 from collections import Counter
 
->>>>>>> c0526050
 import numpy as np
 from scipy import linalg
 
 
-<<<<<<< HEAD
-#######################
-# Heuristic Functions #
-#######################
-
-
-def perimeter_heuristic():
-    pass
-
-
-def over_under_heuristic(radial_distances):
-    pass
-
-
-def orientation_heuristic(angle_of_deviations):
-    pass
-
-
-def height_heuristic(mean, covar):
-    '''
-    Purpose: Finds upper and lower bound of gaussian distribution for a given segment
-    and then chooses and returns 5 linearly spaced points within that boundary to use 
-    as a heuristic for the height constraint
-    '''
-
-    # find the rotation matrix and radii of the axes
-    U, s, rotation = linalg.svd(covar)
-    radii = np.sqrt(s)
-
-    # now carry on with EOL's answer
-    u = np.linspace(0.0, 2.0 * np.pi, 100)
-    v = np.linspace(0.0, np.pi, 100)
-    x = radii[0] * np.outer(np.cos(u), np.sin(v))
-    y = radii[1] * np.outer(np.sin(u), np.sin(v))
-    z = radii[2] * np.outer(np.ones_like(u), np.cos(v))
-
-    for i in range(len(x)):
-        for j in range(len(x)):
-            [x[i, j], y[i, j], z[i, j]] = np.dot(
-                [x[i, j], y[i, j], z[i, j]], rotation) + mean
-
-    # get index of upper and lower bound
-    maxz = -100
-    maxzindouter = 0
-    maxzindinner = 0
-
-    minz = 100
-    minzindouter = 0
-    minzindinner = 0
-
-    for i in range(len(z)):
-        temp = z[i].tolist()
-        if max(temp) > maxz:
-            maxz = max(temp)
-            maxzindouter = i
-            maxzindinner = temp.index(max(temp))
-        if min(temp) < minz:
-            minz = min(temp)
-            minzindouter = i
-            minzindinner = temp.index(min(temp))
-
-    # use bounds to find 5 acceptable heights
-    heights = np.linspace(minz, maxz, 5)
-    # print(heights)
-
-    return heights
-=======
 class UnfittedModelError(Exception):
     pass
 
@@ -259,5 +189,4 @@
             raise UnfittedHeuristicModel("The heuristic model needs to be fitted to the data in order to retrieve heuristic parameters for a set of vectorized observations.")
 
     def perimeter_heuristic(self, current_item_state):
-        pass
->>>>>>> c0526050
+        pass