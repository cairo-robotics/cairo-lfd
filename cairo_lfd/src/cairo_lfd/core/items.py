"""
The items.py module contains container classes for items uses in the Cario LfD ecosystem.
These could include robots, constraints, and environment objects such as a cup etc,.
"""
from abc import ABCMeta, abstractmethod

import numpy as np
import tf
import rospy
import intera_interface

from cairo_lfd.constraints.concept_constraints import UprightConstraint, HeightConstraint
from robot_clients.transform_clients import TransformLookupClient


class AbstractItem(object):
    """
    Abstract Base class for represent items in an Environment.
    """
    __metaclass__ = ABCMeta

    @abstractmethod
    def get_state(self):
        """
        Abstract method to get the Item's state.
        """
        pass

    @abstractmethod
    def get_info(self):
        """
        Abstract method to get the Item's info.
        """
        pass


class SawyerRobot(AbstractItem):
    """
    Class representing the Saywer robot in the LFD Environment object.

    Example
    -------

    upright pose:

    .. code-block:: json

        {
            "position":
                [
                    0.604698787426,
                    -0.439894686226,
                    0.159350584992
                ],
            "orientation":
                [
                    0.712590112587,
                    -0.00994445446764,
                    0.701496927312,
                    -0.00430119065513
                ]
        }

    Attributes
    ----------
    robot_id : int
            Id of robot assigned in the config.json configuration files.
    upright_pose : dict
       Dictionary with position and orientation fields indicating the upright orientation of the Sawyer end-effector.
    _limb : object
        Intera SDK class object that provides controlling functionality of the Sawyer Robot.
    _cuff : object
        Intera SDK class object that provides controlling interface of the cuff buttons of Sawyer robot.
    _navigator : object
        Intera SDK class object that provides controlling functionality of the button/wheel interface on the Sawer Robot.
    _gripper : object
        Intera SDK class object that provides controlling functionality of the Sawyer Robot gripper.
    base_frame : str
        The base / world frame from which to calculate the transformation to the child frame.
    child_frame : str
        The ending TF frame used to generate the pose / orientation of the robot (usually the end effector tip).
    tlc : TransformLookupClient
        The client that makes calls to TransformLookupServer in order to get the transformation between world_frame and child_frame
    """

    def __init__(self, item_id, upright_pose, base_frame="world", child_frame="right_gripper_tip", service_name="transform_lookup_service"):
        """
        Parameters
        ----------
        robot_id : int
            Id of robot assigned in the config.json configuration files.
        upright_pose : dict
           Dictionary with position and orientation fields
        base_frame : str
            The base / world frame from which to calculate the transformation to the child frame.
        child_frame : str
            The ending TF frame used to generate the pose / orientation of the robot (usually the end effector tip).
        service_name : str
            Name of transformation lookup service used by _get_transform() to calculate the transformation between world_frame and child_frame
        """

        self.id = item_id
        self.upright_pose = upright_pose
        self._limb = intera_interface.Limb("right")
        self._cuff = intera_interface.Cuff("right")
        self._navigator = intera_interface.Navigator()
        try:
            self._gripper = intera_interface.Gripper("right")
            rospy.loginfo("Electric gripper detected.")
            if self._gripper.has_error():
                rospy.loginfo("Gripper error...rebooting.")
                self._gripper.reboot()
            if not self._gripper.is_calibrated():
                rospy.loginfo("Calibrating gripper.")
                self._gripper.calibrate()
        except Exception as e:
            self._gripper = None
            rospy.loginfo("No electric gripper detected.")
        self.base_frame = base_frame
        self.child_frame = child_frame
        self.tlc = TransformLookupClient(service_name)

    def get_state(self):
        """
        Gets the current state of the robot.

        Returns
        -------
        state : dict
            The state of the robot
        """

        state = {}
        trans = self._get_transform()
        state['id'] = self.id
        state['position'] = trans["position"]
        state['orientation'] = trans["orientation"]
        state['endpoint_velocity'] = self._limb.endpoint_velocity()
        state['gripper_position'] = self._gripper.get_position()
        state['gripper_state'] = self._gripper.is_gripping()
        state['joint_angle'] = [self._limb.joint_angle(
            j) for j in self._limb.joint_names()]
        state['joint_velocity'] = [self._limb.joint_velocity(
            j) for j in self._limb.joint_names()]
        return state

    def get_info(self):
        """
        Gets the robot item's information.

        Returns
        -------
        : dict
            The info of the robot item
        """
        return {"id": self.id,
                "upright_pose": self.upright_pose
                }

    def _get_transform(self):
        """
        Utilizes the tlc (TransformLookupClient) to obtain the transformation between self.world_frame and self.child_frame.

        Returns
        -------
        transform : dict
            Dictionary of representing transformation containing position and orientation keys.
        """
        trans = self.tlc.call(self.base_frame, self.child_frame).transform
        transform = {
            "position": [trans.translation.x, trans.translation.y, trans.translation.z],
            "orientation": [trans.rotation.x, trans.rotation.y, trans.rotation.z, trans.rotation.w]
        }
        return transform


class StaticItem(AbstractItem):
    """
    Class representing the static items in the LFD Environment. These are items that will not move
    throughout the life cycle of a given experiment / task.

    Attributes
    ----------
    id : int
            Id of item.
    name : str
       Name of the item.
    pose : dict
       Dictionary containing 'position' and 'orientation' keys and corresponding list of coordinate or orientation values.
    perimeter : dict
<<<<<<< HEAD
        Dictionary containing 'inner' and 'outer' keys corresponding to lists of coordinates representing the inner perimeter and outer perimeter band around the static item.
=======
        Dictionary containing 'inner' and 'outer' keys corresponding to lists of coordinates representing the inner perimeter and outer perimeter band around the static item relative to it's pose. This assumes the pose is the 'center' of the item.
>>>>>>> c0526050
    """

    def __init__(self, item_id, name, pose, perimeter=None):
        """
        Parameters
        ----------
        object_id : int
                Id of item.
        name : str
           Name of the item.
        pose : dict
           Dictionary containing 'position' and 'orientation' keys and corresponding values. The orientation should represent the objects upright pose.
        perimeter : dict
            Dictionary containing 'inner' and 'outer' keys corresponding to lists of coordinates representing the inner perimeter band and outer perimeter band around the static item.
        """
        self.id = item_id
        self.name = name
        self.pose = pose
        self.perimeter = perimeter

    def get_state(self):
        """
        Gets the static item's state.

        Returns
        -------
        state : dict
            The state of the static item
        """
        state = {}
        state['id'] = self.id
        state['position'] = self.pose["position"]
        state['orientation'] = self.pose["orientation"]
        state['perimeter'] = self.perimeter
        return state

    def get_info(self):
        """
        Gets the item's information.

        Returns
        -------
        : dict
            The info of the static item
        """
        info = {}
        info["id"] = self.id
        info["name"] = self.name
        return info


class DynamicItem(AbstractItem):
    """
    Class representing the dynamic items in the LFD Environment. These are items that can be moved / altered
    throughout the life cycle of a given experiment / task.

    Attributes
    ----------
    id : int
            Id of item.
    name : str
       Name of the item.
    upright_pose : dict
       Dictionary containing 'position' and 'orientation' keys and corresponding values. The orientation should represent the objects upright pose.
    world_frame : str
        The base / world frame from which to calculate the transformation to the child frame.
    child_frame : str
        The ending TF frame used to generate the pose / orientation of the robot (usually the end effector tip).
    tlc : TransformLookupClient
        The client that makes calls to TransformLookupServer in order to get the transformation between world_frame and child_frame
    perimeter : dict
        Dictionary containing 'inner' and 'outer' keys corresponding to lists of coordinates representing the inner perimeter band 
        and outer perimeter band around the static item.
    """

    def __init__(self, object_id, name, upright_pose, world_frame, child_frame, perimeter=None, service_name="transform_lookup_service"):
        """
        Parameters
        ----------
        object_id : int
                Id of item.
        name : str
           Name of the item.
        upright_pose : dict
           Dictionary containing 'position' and 'orientation' keys and corresponding values. The orientation should represent the objects upright pose.
        world_frame : str
            The base / world frame from which to calculate the transformation to the child frame.
        child_frame : str
            The ending TF frame used to generate the pose / orientation of the robot (usually the end effector tip).
       service_name : str
            Name of transformation lookup service used by _get_transform() to calculate the transformation between world_frame and child_frame
        perimeter : dict
            Dictionary containing 'inner' and 'outer' keys corresponding to lists of coordinates representing the inner perimeter band 
            and outer perimeter band around the static item.
        """
        self.id = object_id
        self.name = name
        self.upright_pose = upright_pose
        self.world_frame = world_frame if world_frame is not None else ""
        self.child_frame = child_frame if world_frame is not None else ""
        self.tlc = TransformLookupClient(service_name)
        self.perimeter = perimeter

    def get_state(self):
        """
        Gets the item's state.

        Returns
        -------
        state : dict
            The state of the dynamic item
        """
        state = {}
        trans = self._get_transform()
        state['id'] = self.id
        state['position'] = trans["position"]
        state['orientation'] = trans["orientation"]
        return state

    def get_info(self):
        """
        Gets the item's information.

        Returns
        -------
        : dict
            The info of the dynamic item
        """
        info = {}
        info["id"] = self.id
        info["name"] = self.name
        return info

    def _get_transform(self):
        """
        Utilizes the tlc (TransformLookupClient) to obtain the transformation between self.world_frame and self.child_frame.

        Returns
        -------
        transform : dict
            Dictionary of representing transformation containing position and orientation keys.
        """
        trans = self.tlc.call(self.world_frame, self.child_frame).transform
        transform = {
            "position": [trans.translation.x, trans.translation.y, trans.translation.z],
            "orientation": [trans.rotation.x, trans.rotation.y, trans.rotation.z, trans.rotation.w]
        }
        return transform


class ItemFactory(object):
    """
    Factory class that builds environment items. These items are defined in the config.json file.
    The class field in the configuration determines which AbstractItem object class to use.

    Attributes
    ----------
    configs : list
            List of configuration dictionaries.
    classes : dict
        Dictionary with values as uninitialized class references i.e. StaticItem, DynamicItem, SawyerRobot

    Example
    -------

    Example entry in config.json:

    .. code-block:: json

        {
            "class": "StaticItem",
            "name": "Block1",
            "init_args":
                {
                    "object_id": 1,
                    "upright_pose":
                        {
                            "position":
                                [
                                    0.604698787426,
                                    -0.439894686226,
                                    0.159350584992
                                ],
                            "orientation": [
                                0.712590112587,
                                -0.00994445446764,
                                0.701496927312,
                                -0.00430119065513
                            ]
                        },
                    "world_frame": "world",
                    "child_frame": "block"
                }
        }
    """

    def __init__(self, configs):
        """
        Parameters
        ----------
        robot_configs : list
            List of configuration dictionaries.
        """
        self.configs = configs
        self.classes = {
            "StaticItem": StaticItem,
            "DynamicItem": DynamicItem,
            "SawyerRobot": SawyerRobot
        }

    def generate_items(self):
        """
        Build the items defined in the configuration dictionaries of self.configs.

        Returns
        -------
        items : list
            List of AbstractItem item objects.
        """
        item_ids = []
        items = {
            "robots": [],
            "items": []
        }
        for config in self.configs["robots"]:
            if config["init_args"]["item_id"] in item_ids:
                raise ValueError(
                    "Robots and items must each have a unique integer 'item_id'")
            else:
                item_ids.append(config["init_args"]["item_id"])
            try:
                items["robots"].append(
                    self.classes[config["class"]](**config["init_args"]))
            except TypeError as e:
                rospy.logerr("Error constructing {}: {}".format(
                    self.classes[config["class"]], e))
        for config in self.configs["items"]:
            if config["init_args"]["item_id"] in item_ids:
                raise ValueError(
                    "Robots and items must each have a unique integer 'item_id'")
            else:
                item_ids.append(config["init_args"]["item_id"])
            try:
                items["items"].append(
                    self.classes[config["class"]](**config["init_args"]))
            except TypeError as e:
                rospy.logerr("Error constructing {}: {}".format(
                    self.classes[config["class"]], e))
        return items<|MERGE_RESOLUTION|>--- conflicted
+++ resolved
@@ -188,11 +188,7 @@
     pose : dict
        Dictionary containing 'position' and 'orientation' keys and corresponding list of coordinate or orientation values.
     perimeter : dict
-<<<<<<< HEAD
-        Dictionary containing 'inner' and 'outer' keys corresponding to lists of coordinates representing the inner perimeter and outer perimeter band around the static item.
-=======
         Dictionary containing 'inner' and 'outer' keys corresponding to lists of coordinates representing the inner perimeter and outer perimeter band around the static item relative to it's pose. This assumes the pose is the 'center' of the item.
->>>>>>> c0526050
     """
 
     def __init__(self, item_id, name, pose, perimeter=None):
