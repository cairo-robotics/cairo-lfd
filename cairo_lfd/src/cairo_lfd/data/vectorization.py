--- conflicted
+++ resolved
@@ -65,11 +65,7 @@
     return np.array(observation.data["robot"]["orientation"])
 
 
-<<<<<<< HEAD
-def xy_radial_distance(observation, above_item_id, above_item_id):
-=======
 def xy_radial_distance(observation, above_item_id, below_item_id):
->>>>>>> c0526050
     """
     Vectorizes an observation by comparing xy radial/planer distance between two objects.
 
@@ -84,11 +80,7 @@
         Numpy vector of shape (1,)
     """
     xy_above = observation.get_item_data(above_item_id)['position'][0:1]
-<<<<<<< HEAD
-    xy_below = observation.get_item_data(above_item_id)['position'][0:1]
-=======
     xy_below = observation.get_item_data(below_item_id)['position'][0:1]
->>>>>>> c0526050
     return np.array([euclidean(xy_above, xy_below)])
 
 
