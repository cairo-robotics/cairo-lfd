--- conflicted
+++ resolved
@@ -283,17 +283,11 @@
                 return sequence[central_idx - spread:central_idx + spread + 1]
         return []
 
-<<<<<<< HEAD
 class ManualSegmentation():
-=======
-
-class ObjectContactSegmentation():
->>>>>>> 75d1afc6
 
     def __init__(self):
         pass
 
-<<<<<<< HEAD
     def segment(self,observations):
 
         # Initialze
@@ -316,24 +310,3 @@
                 segchange = False
             else:
                 observations.data[i]['segment'] = observations.data[i-1]['segment']
-=======
-    def assign_segments(observations):
-        data[0]['segment'] = 1 
-        segchange = False # track whether segment increment is necessary
-
-        # Parse
-        prev_set = set()
-        for i in range(1, len(data)): # iterate through blocks
-            for j in range(len(data[i]['items'])): # iterate through items
-                for key in data[i]['items'][j]['in_contact']: # iterate through in_contact
-                    if data[i]['items'][j]['in_contact'][key] != data[i - 1]['items'][j]['in_contact'][key]:
-                        segchange = True
-            for key in data[i]['robot']['in_contact']: # iterate through in_contact for robot
-                if data[i]['robot']['in_contact'][key] != data[i - 1]['robot']['in_contact'][key]:
-                    segchange = True
-            if segchange is True:
-                data[i]['segment'] = data[i - 1]['segment'] + 1
-                segchange = False
-            else:
-                data[i]['segment'] = data[i - 1]['segment']
->>>>>>> 75d1afc6
