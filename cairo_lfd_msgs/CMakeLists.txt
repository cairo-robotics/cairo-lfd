--- conflicted
+++ resolved
@@ -50,12 +50,9 @@
 # Generate messages in the 'msg' folder
 add_message_files(
   FILES
-<<<<<<< HEAD
+  AppliedConstraints.msg
   ConstraintTrigger.msg
   NodeTime.msg
-=======
-  AppliedConstraints.msg
->>>>>>> 302aa5ec
 )
 
 # Generate services in the 'srv' folder
