import rospy
import numpy as np
import copy
import pdb


class TaskGraphAnalyzer():
    """
    Class with methods to support the analysis of a motion plan.
    """

    def __init__(self, task_graph, sawyer_moveit_interface):

        """
        Parameters
        ----------
        enivornment : Environment
           Environment object for the current LFD environment.
        """

        self.graph = task_graph
        self.interface = sawyer_moveit_interface

    def evaluate_keyframe_occlusion(self, keyframe_samples):
        samples = keyframe_samples
        occluded_observations = []
        free_observations = []
        for observation in samples:
            data = observation.get_robot_data()
            position = data["position"].tolist()
            orientation = data["orientation"].tolist()
            pose_vector = position + orientation
            if len(self.interface.get_pose_IK_joints(pose_vector)) == 0:
                occluded_observations.append(observation)
            else:
                free_observations.append(observation)
        return (free_observations, occluded_observations)

    def samples_log_liklihood(self, model, samples):
        # scikit learn model yo!
        # assume samples are numpy arrays
        return model.score_samples(samples)

    def keyframe_liklihood_check(self, prior_node, curr_node):
        curr_obs = curr_node["obsv"]
        curr_pose_vectors = []
        for ob in curr_obs:
            data = ob.get_robot_data()
            position = data["position"]
            orientation = data["orientation"]
            pose_vector = position + orientation
            curr_pose_vectors.append(pose_vector)
        curr_samples = np.array(curr_pose_vectors)
        curr_ll = self.samples_log_liklihood(prior_node["kde_gauss"], curr_samples)
        max_ll = np.amax(curr_ll)
        mean_ll = np.mean(curr_ll)
        rospy.loginfo("Mean log liklihood:{}, Max log liklihood:{}".format(mean_ll, max_ll))
        return (max_ll, mean_ll)

    def keyframe_culler(self, threshold=-10000):
        prev = self.graph._head
        curr = self.graph.successors(prev).next()
        while([x for x in self.graph.successors(curr)] != []):
            rospy.loginfo("Prev: {}; Curr: {}".format(prev, curr))
            max_ll, mean_ll = self.keyframe_liklihood_check(self.graph.nodes[prev], self.graph.nodes[curr])
<<<<<<< HEAD
            if mean_ll < threshold and self.graph.nodes[curr]["keyframe_type"] != "constraint_transition":
=======
            if mean_ll > threshold and self.graph.nodes[curr]["keyframe_type"] != "constraint_transition":
>>>>>>> 356ed82f
                succ = self.graph.successors(curr).next()
                self.graph.cull_node(curr)
                curr = succ
                continue
            prev = curr
            curr = self.graph.successors(curr).next()


class MotionPlanAnalyzer():

    """
    Class with methods to support the analysis of a motion plan.
    """

    def __init__(self, environment):

        """
        Parameters
        ----------
        enivornment : Environment
           Environment object for the current LFD environment.
        """

        self.environment = environment

    def evaluate_plan(self, constraint_ids, plan_observations):

        """
        Evaluates plan observations to ensure that the constraints specified in the list of constraint ids
        is valid throughout the entire plan. If one observation in the plan violates the constraints,
        the plan is invalidated.

        Parameters
        ----------
        constraint_ids : list
            List of constraint id's to evalaute.

        plan_observations : lsit
            The observation to evaluate for the constraints.

        Returns
        -------
         : boolean
           Returns true if the given constraints are valid throughout the entirety of the plan, false otherwise.
        """

        for observation in plan_observations:
            evaluation = self._evaluate(constraint_ids, observation)
            print constraint_ids, evaluation
            if constraint_ids != evaluation:
                return False
        return True

    def _evaluate(self, constraint_ids, observation):

        """
        This function evaluates an observation for all the constraints in the list constraint_ids. It depends on
        being able to access the constraint objects from the self.environment object. Every constraint object
        should have an 'evaluate()'' function that takes in the environment and the observation.

        Parameters
        ----------
        constraint_ids : list
            List of constraint id's to evalaute.

        observation : Observation
            The observation to evaluate for the constraints.

        Returns
        -------
        valid_constraints : list
            Returns the list of valid contraints evaluated for the observation.
        """

        if constraint_ids != []:
            valid_constraints = []
            for constraint_id in constraint_ids:
                constraint = self.environment.get_constraint_by_id(constraint_id)
                result = constraint.evaluate(self.environment, observation)
                if result == 1:
                    valid_constraints.append(constraint_id)
            return valid_constraints
        else:
            return []


class ConstraintAnalyzer():

    """
    Constraint analysis class to evaluate observations for constraints.
    """

    def __init__(self, environment):

        """
        Parameters
        ----------
        enivornment : Environment
           Environment object for the current LFD environment.
        """

        self.environment = environment

    def applied_constraint_evaluator(self, observations):

        """
        This function evaluates observations for constraints that were triggered during the demonstration.
        It will label a demonstration's entire list of observations with the constraints that were triggered
        and wheter or not they are still applicable.

        New constraints are those where the triggered constraints are different from the previously applied constraints:
            triggered = observation.get_triggered_constraint_data()
            new = list(set(triggered)-set(prev))

        The evaluated constraints are those that are still valid from the previous observation's applied constraints.
            evaluated = self._evaluator(constraint_ids=prev, observation=observation)

        The current observation's applied constraints are the union of the evaluted constraints and new constraints.
             applied = list(set(evaluated).union(set(new)))

        Parameters
        ----------
        observations : int
           List of observations to be evaluated for constraints.
        """
        rospy.loginfo("Analyzing observations for applied constraints...")
        prev = []
        for observation in observations:
            triggered = observation.get_triggered_constraint_data()
            new = list(set(triggered)-set(prev))
            evaluated = self._evaluator(constraint_ids=prev, observation=observation)
            applied = list(set(evaluated).union(set(new)))
            prev = applied
            observation.data["applied_constraints"] = applied

    def _evaluator(self, constraint_ids, observation):

        """
        This function evaluates an observation for all the constraints in the list constraint_ids. It depends on
        being able to access the constraint objects from the self.environment object. Every constraint object
        should have an 'evaluate()'' function that takes in the environment and the observation.

        Parameters
        ----------
        constraint_ids : list
            List of constraint id's to evalaute.

        observation : Observation
            The observation to evaluate for the constraints.

        Returns
        -------
        valid_constraints : list
            Returns the list of valid contraints evaluated for the observation.
        """

        if constraint_ids != []:
            valid_constraints = []
            for constraint_id in constraint_ids:
                constraint = self.environment.get_constraint_by_id(constraint_id)
                result = constraint.evaluate(self.environment, observation)
                if result == 1:
                    valid_constraints.append(constraint_id)
            return valid_constraints
        else:
            return []


class DemonstrationKeyframeLabeler():

    """
    Keyframe labeling class.

    This class depends on constraint aligned demosntrations. This means that all demosntrations should have the same
    sequence of constraint transitions. Without such alignment, the class functions will fail ungracefully.
    """

    def __init__(self, aligned_demonstrations, constraint_transitions):

        """
        Parameters
        ----------
        aligned_demonstrations : list
           List of demonstraionts. These must be constraint aligned

        constraint_transitions : list
            A 2D list containing the set of constraint transitions that are applicable to all of the aligned
            demosntrations.
        """

        self.demonstrations = aligned_demonstrations
        self.constraint_transitions = constraint_transitions

    def label_demonstrations(self, divisor=20, keyframe_window_size=8):

        """
        This function serves to take each demonstration and create a list of observations labeled with keyframe_ids.
        For each demonstation, the function gets the observation grouping and then iteratively calls
        _get_labeled_group() from which it extends a list using the function's returned labeled_group. This list becomes
        the labeled_observations list of observation obejcts assigned to the demonstration object.

        Parameters
        ----------
        group_divisor : int
           The divisor used by the _get_keyframe_count_per_group function

        keyframe_window_size: string
             The size of the window of each split used to capture a subset of data for the keyframe.

        Returns
        -------
        self.demonstrations : tuple
            Returns the demonstrations each of which will have a new parameter assigned with a list called
            'labeled_observations'.
        """

        rospy.loginfo("Labeling keyframe groups...")
        keyframe_counts = self._get_keyframe_count_per_group(divisor)
        for demo in self.demonstrations:
            groupings = self._get_observation_groups(demo.aligned_observations, self.constraint_transitions)
            labeled_observations = []
            current_id = 0
            for idx, group in enumerate(groupings):
                # Recall that every even index in groupings is a regular group while all odd indices are transition groups.
                if idx%2 == 0:
                    keyframe_type = "regular"
                    current_id, labeled_group = self._get_labeled_group(group, keyframe_type, current_id,
                                                                        keyframe_counts[idx], keyframe_window_size)
                else:
                    keyframe_type = "constraint_transition"
                    current_id, labeled_group = self._get_labeled_group(group, keyframe_type, current_id,
                                                                        keyframe_counts[idx], 4)
                    labeled_group = self._set_applied_constraints_for_transition(labeled_group)
                labeled_observations.extend(labeled_group)
            demo.labeled_observations = labeled_observations
        return self.demonstrations

    def _get_labeled_group(self, observation_group, keyframe_type, current_id, num_keyframes, window_size):

        """
        This function takes in a group, generates a list of its indices, and splits those indices into n lists were
        n is the number of keyframes. Each of these list of indices represent the observations available to constitute
        a keyframe.

        Using the index splits, the center of each of those splits is calculated, and window of elements is taken
        around that center. This window of indices will be the indices of the observation_group list's elements that
        will be used for a keyframe.

        The observations are labeled with keyframe_ids by iterating over the index splits and labeling the data with an
        increasing current_id. This has the effect of shrinking the keyframes, purposefully under utilizing the
        demonstration's observations.



        Parameters
        ----------
        observation_group : int
           A list of obervations to be separated into keyframes.

        keyframe_type: string
            Either 'regular' or 'constraint_transition'. Used to label observation's keyframe type.

        current_id: int
            The current starting index of the next set of keyframes to be made by this function.

        num_keyframes: int
            The number of keyframes that the observation_group list should be split into.

        window_size: int
            The size of the window of each split used to capture a subset of data for the keyframe.

        Returns
        -------
        (current_id, labeled_observations) : tuple
            Returns a tuple of the current_id (so it can be passed to the next call of this function) and a list of
            labeled observations.
        """

        labeled_observations = []
        group = copy.deepcopy(observation_group)
        group_index_splits = [list(n) for n in np.array_split(list(range(0, len(group))), num_keyframes)]

        for group_idxs in group_index_splits:
            current_id = current_id + 1
            middle = (len(group_idxs))/2
            keyframe_idxs = self._retrieve_data_window(group_idxs, middle, window_size)
            ignored_idxs = list(set(group_idxs) - set(keyframe_idxs))
            for i in keyframe_idxs:
                group[i].data["keyframe_id"] = current_id
                group[i].data["keyframe_type"] = keyframe_type
            for j in ignored_idxs:
                group[j].data["keyframe_id"] = None
                group[j].data["keyframe_type"] = None
            for idx in group_idxs:
                # to retain ordering, loop over group_idxs and append each observation in group after they've beel labeled.
                labeled_observations.append(group[idx])
        return (current_id, labeled_observations)

    def _set_applied_constraints_for_transition(self, constraint_transition_group):

        """
        This function takes a list observations associated with a constraint transition keyframe label
        and makes sure the ending applied constraints is set on all of the points in the group labeled
        as a constraint_transition keyframe_type.

        Parameters
        ----------
        constraint_transition_group : list
            The list of constraint transition observations

        Returns
        -------
        constraint_transition_group : list
        """

        last_idx = len(constraint_transition_group) - 1
        for ob in constraint_transition_group:
            if ob.data["keyframe_type"] == "constraint_transition":
                ob.data["applied_constraints"] = constraint_transition_group[last_idx].data["applied_constraints"]
        return constraint_transition_group

    def _get_keyframe_count_per_group(self, divisor=20):

        """
        This function calculates the number of keyframes for each group. A group is a precursor to keyframes. Generally,
        the order of groups is as follows:

             Group 1      Group 2   Group 3
        D1: r r r r       t t t t   r r r r r r r
        D2: r r r r r r   t t t t   r r r r r r

        Group 1, in the above example, consists of all the regular data needed peform regular keyframing prior to a transition
        region. The purpose of this function is to calculate how many keyframes each group ought to have.

        Parameters
        ----------
        divisor : int
            A divisor that divides the average length of a group of 'regular' observations into n number of keyframes
            for that group

        Returns
        -------
        keyframe_counts : list
           A list of the number of keyframes per group.
        """

        keyframe_counts = []
        groupings = []
        for demo in self.demonstrations:
            groupings.append(self._get_observation_groups(demo.aligned_observations, self.constraint_transitions))
        combined_groups = list(zip(*groupings))
        for combination in combined_groups:
            average_length = int(sum([len(group) for group in combination])/len(combination))
            keyframe_count = int(average_length/divisor)
            keyframe_counts.append(keyframe_count if keyframe_count != 0 else 1)
        return keyframe_counts

    def _get_observation_groups(self, observations, constraint_transitions):

        """
        This function generates groups of observations based on the constraint transitions of a demonstration.

        It will create a list of observation lists, where each index alternates between being a group of regular
        observations and observations that surround a constraint transition. The group structure is generated
        using _generate_group_structure().

        Parameters
        ----------
        observations : list
           List of observations to group according to the constraint_transitions of the demonstration.

        constraint_transitions : list
            A 2D list containing the sets of constraint transitions.

        Returns
        -------
        groups : list
           A list of groups with each entry containing a list observations for that group.
        """

        constraints = copy.deepcopy(constraint_transitions)
        groups = self._generate_group_structure(constraints)
        curr_constraints = []
        counter = 0
        for idx, ob in enumerate(observations):
            curr_group = groups[counter]
            if ob.data["applied_constraints"] != curr_constraints:
                counter += 1
                curr_group = groups[counter]
                curr_group.extend(self._retrieve_data_window(observations, idx, window_size=6))
                curr_constraints = constraints.pop(0) if len(constraints) > 0 else []
                counter += 1
                curr_group = groups[counter]
            else:
                curr_group.append(ob)
        return groups

    def _generate_group_structure(self, constraint_transitions):

        """
        This function generates a 2D list of the length of the number of groups.

        Example:
        constraint_transitions = [[1],[1, 2],[]]

        results in:

        groups = [[], [], [], [], [], [], []]

        All even indices represet regular groups and odd indices represent transition groups.

        Parameters
        ----------

        constraint_transitions : list
            A 2D list containing the sets of constraint transitions.

        Returns
        -------
        groups : list
            2D list of the length of the number of groups.
        """

        groups = []
        for idx in range(2*len(constraint_transitions)+1):
            groups.append([])
        return groups

    def _retrieve_data_window(self, sequence, central_idx, window_size=10):

        """
        Retrieves a window of elements from a sequence. The window is centered by central_idx.
        The window size will shrink if the central index would make the window out of the sequence index.

        Parameters
        ----------

        sequence : list
            Any iterable.

        central_idx : int
            The index to be the center of the window.

        window_size : int
            Size of windown of elements to grab surrounding that center index from the sequence.

        Returns
        -------
        : list
            List of elements captured by the window.
        """

        for spread in reversed(range(int(window_size/2)+1)):
            if 0 <= central_idx-spread < len(sequence) and 0 <= central_idx+spread < len(sequence):
                return sequence[central_idx-spread:central_idx+spread+1]
        return []<|MERGE_RESOLUTION|>--- conflicted
+++ resolved
@@ -63,11 +63,7 @@
         while([x for x in self.graph.successors(curr)] != []):
             rospy.loginfo("Prev: {}; Curr: {}".format(prev, curr))
             max_ll, mean_ll = self.keyframe_liklihood_check(self.graph.nodes[prev], self.graph.nodes[curr])
-<<<<<<< HEAD
-            if mean_ll < threshold and self.graph.nodes[curr]["keyframe_type"] != "constraint_transition":
-=======
             if mean_ll > threshold and self.graph.nodes[curr]["keyframe_type"] != "constraint_transition":
->>>>>>> 356ed82f
                 succ = self.graph.successors(curr).next()
                 self.graph.cull_node(curr)
                 curr = succ
